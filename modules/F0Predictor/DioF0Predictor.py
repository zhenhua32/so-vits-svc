from modules.F0Predictor.F0Predictor import F0Predictor
import pyworld
import numpy as np

class DioF0Predictor(F0Predictor):
    def __init__(self,hop_length=512,f0_min=50,f0_max=1100,sampling_rate=44100):
        self.hop_length = hop_length
        self.f0_min = f0_min
        self.f0_max = f0_max
        self.sampling_rate = sampling_rate

    def interpolate_f0(self,f0):
        '''
        对F0进行插值处理
        '''
    
        data = np.reshape(f0, (f0.size, 1))
    
        vuv_vector = np.zeros((data.size, 1), dtype=np.float32)
        vuv_vector[data > 0.0] = 1.0
        vuv_vector[data <= 0.0] = 0.0
    
        ip_data = data
    
        frame_number = data.size
        last_value = 0.0
        for i in range(frame_number):
            if data[i] <= 0.0:
                j = i + 1
                for j in range(i + 1, frame_number):
                    if data[j] > 0.0:
                        break
                if j < frame_number - 1:
                    if last_value > 0.0:
                        step = (data[j] - data[i - 1]) / float(j - i)
                        for k in range(i, j):
                            ip_data[k] = data[i - 1] + step * (k - i + 1)
                    else:
                        for k in range(i, j):
                            ip_data[k] = data[j]
                else:
                    for k in range(i, frame_number):
                        ip_data[k] = last_value
            else:
                ip_data[i] = data[i] #这里可能存在一个没有必要的拷贝
                last_value = data[i]
    
        return ip_data[:,0], vuv_vector[:,0]

    def resize_f0(self,x, target_len):
        source = np.array(x)
        source[source<0.001] = np.nan
        target = np.interp(np.arange(0, len(source)*target_len, len(source))/ target_len, np.arange(0, len(source)), source)
        res = np.nan_to_num(target)
        return res
        
    def compute_f0(self,wav,p_len=None):
        if p_len is None:
            p_len = wav.shape[0]//self.hop_length
        f0, t = pyworld.dio(
            wav.astype(np.double),
            fs=self.sampling_rate,
            f0_floor=self.f0_min,
            f0_ceil=self.f0_max,
            frame_period=1000 * self.hop_length / self.sampling_rate,
        )
        f0 = pyworld.stonemask(wav.astype(np.double), f0, t, self.sampling_rate)
        for index, pitch in enumerate(f0):
            f0[index] = round(pitch, 1)
<<<<<<< HEAD
        return self.interpolate_f0(self.resize_f0(f0, p_len))[0]
=======
        return self.resize_f0(f0, p_len)[0]
>>>>>>> f540622e

    def compute_f0_uv(self,wav,p_len=None):
        if p_len is None:
            p_len = wav.shape[0]//self.hop_length
        f0, t = pyworld.dio(
            wav.astype(np.double),
            fs=self.sampling_rate,
            f0_floor=self.f0_min,
            f0_ceil=self.f0_max,
            frame_period=1000 * self.hop_length / self.sampling_rate,
        )
        f0 = pyworld.stonemask(wav.astype(np.double), f0, t, self.sampling_rate)
        for index, pitch in enumerate(f0):
            f0[index] = round(pitch, 1)
        return self.interpolate_f0(self.resize_f0(f0, p_len))<|MERGE_RESOLUTION|>--- conflicted
+++ resolved
@@ -67,11 +67,7 @@
         f0 = pyworld.stonemask(wav.astype(np.double), f0, t, self.sampling_rate)
         for index, pitch in enumerate(f0):
             f0[index] = round(pitch, 1)
-<<<<<<< HEAD
         return self.interpolate_f0(self.resize_f0(f0, p_len))[0]
-=======
-        return self.resize_f0(f0, p_len)[0]
->>>>>>> f540622e
 
     def compute_f0_uv(self,wav,p_len=None):
         if p_len is None:
